--- conflicted
+++ resolved
@@ -33,11 +33,8 @@
             new EmptySubCategory('Matomo Core development', [
                 new Guide('contributing-to-piwik-core'),
                 new Guide('core-team-workflow'),
-<<<<<<< HEAD
                 new RemoteLink('Matomo\'s Roadmap', 'https://matomo.org/roadmap/'),
-=======
                 new RemoteLink('Piwik\'s Roadmap', 'https://piwik.org/roadmap/'),
->>>>>>> 119ed96a
             ]),
             new DevelopCategory(),
         ];

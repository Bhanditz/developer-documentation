--- conflicted
+++ resolved
@@ -10,12 +10,8 @@
         "slim/slim": "2.*",
         "slim/extras": "2.*",
         "slim/views": "0.1.*",
-<<<<<<< HEAD
-        "erusev/parsedown-extra": "~0.2.0",
+        "michelf/php-markdown": "1.4.1",
         "mnapoli/front-yaml": "~1.2"
-=======
-        "michelf/php-markdown": "1.4.1"
->>>>>>> b1f09026
     },
     "require-dev": {
         "phpunit/phpunit": "~4.0"
